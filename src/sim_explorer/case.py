# pyright: reportMissingImports=false, reportGeneralTypeIssues=false
from __future__ import annotations

import math
import os
from collections.abc import Callable
from datetime import datetime
from functools import partial
from pathlib import Path
from typing import Any

import matplotlib.pyplot as plt
import numpy as np
from libcosimpy.CosimLogging import CosimLogLevel, log_output_level

from sim_explorer.exceptions import CaseInitError
from sim_explorer.json5 import Json5
from sim_explorer.simulator_interface import SimulatorInterface
from sim_explorer.utils.misc import from_xml
from sim_explorer.utils.paths import get_path, relative_path

"""
sim_explorer module for definition and execution of simulation experiments
* read and compile the case definitions from configuration file
  Note that Json5 is here restriced to 'ordered keys' and 'unique keys within an object'
* set the start variables for a given case
* manipulate variables according to conditions during the simulation run
* save requested variables at given communication points during a simulation run
* check the validity of results when saving variables

With respect to MVx in general, this module serves the preparation of start conditions for smart testing.
Note: The classes Case and Cases should be kept together in this file to avoid circular references.
"""


def _assert(condition: bool, msg: str, crit: int = 4, typ=CaseInitError):
    """Check condition and raise error is relevant with respect to condition and crit."""
    if crit == 1:
        print(f"DEBUG ({condition}): {msg}")
    elif crit == 2:
        print("INFO ({condition}): {msg}")
    else:
        if condition:
            return
        else:
            if crit == 3:
                print("WARNING:", msg)
            else:
                raise typ(msg) from None


class Case:
    """Instantiation of a Case object.
    Sub-cases are strored ins list 'self.subs'.
    Parent case is stored as 'self.parent' (None for 'base').
    The Cases object is registered as 'self.cases' and registers the unique case 'self.base'.

    Args:
        cases (Cases): Reference to the related Cases object
        name (str): Unique name of the case
        spec (dict): the dictionary of the case specification
    """

    def __init__(
        self,
        cases: "Cases",
        name: str,
        spec: dict,
        special: dict | None = None,
    ):
        self.cases = cases
        self.name = name
        self.js = Json5(spec)
        self.description = self.js.jspath("$.description", str) or ""
        self.subs: list = []  # own subcases

        if name == "base":
            self.parent = None
        else:  # all other cases need a parent
            parent_name = self.js.jspath("$.parent", str) or "base"
            parent_case = self.cases.case_by_name(parent_name)
            assert isinstance(parent_case, Case), f"Parent case for {self.name} required. Found {parent_name}"
            self.parent = parent_case
            self.parent.append(self)

        if self.name == "results":
            raise ValueError("'results' should not be used as case name. Add general results to 'base'")
        elif self.name == "base":  # take over the results info and activities
            assert special is not None, "startTime and stopTime settings needed for 'base'"
            self.special = special
            self.act_get: dict = {}
            self.act_set: dict = {}  # no set actions during results collection
        else:
            assert isinstance(self.parent, Case), f"Parent case expected for case {self.name}"
            self.special = dict(self.parent.special)
            self.act_get = Case._actions_copy(self.parent.act_get)
            self.act_set = Case._actions_copy(self.parent.act_set)

        for k, v in self.js.jspath("$.spec", dict, True).items():
            self.read_spec_item(k, v)
        _results = self.js.jspath("$.results", list)
        if _results is not None:
            for _res in _results:
                self.read_spec_item(_res)

        if self.name == "base":
            self.special = self._ensure_specials(self.special)  # must specify for base case
        self.act_get = dict(sorted(self.act_get.items()))
        self.act_set = dict(sorted(self.act_set.items()))
        # self.res represents the Results object and is added when collecting results or when evaluating results

    def add_results_object(self, res: Results):
        self.res = res

    def iter(self):
        """Construct an iterator, allowing iteration from base case to this case through the hierarchy."""
        h = []
        nxt = self
        while True:  # need first to collect the path to the base case
            h.append(nxt)
            if nxt.parent is None:
                break
            nxt = nxt.parent
        while len(h):
            yield h.pop()

    def case_by_name(self, name: str) -> "Case" | None:
        """Find the case 'name' within sub-hierarchy of this case. Return None if not found.

        Args:
            name (str): the case name to find
        Returns:
            The case object or None
        """
        for c in self.subs:
            if c.name == name:
                return c
            else:
                found = c.case_by_name(name)
                if found is not None:
                    return found
        return None

    def append(self, case: "Case"):
        """Append a case as sub-case to this case."""
        self.subs.append(case)

    def _add_action(self, typ: str, action: Callable, args: tuple, at_time: float):
        """Add an action to one of the properties act_set, act_get, act_final, act_step - used for results.
        We use functools.partial to return the functions with fully filled in arguments.
        Compared to lambda... this allows for still accessible (testable) argument lists.

        Args:
            typ (str): the action type 'get' or 'set'
            action (Callable): the relevant action (manipulator/observer) function to perform
            args (tuple): action arguments as tuple (instance:int, type:int, valueReferences:list[int][, values])
            at_time (float): optional time argument (not needed for all actions)
        """
        if typ == "get":
            dct = self.act_get
        elif typ == "set":
            dct = self.act_set
        else:
            raise AssertionError(f"Unknown typ {typ} in _add_action")
        assert isinstance(at_time, (float, int)), f"Actions require a defined time as float. Found {at_time}"
        if at_time in dct:
            for i, act in enumerate(dct[at_time]):
                if act.func.__name__ == action.__name__ and all(act.args[k] == args[k] for k in range(2)):
                    # the type of action, the model id and the variable type match
                    if isinstance(args[2], int):  # single variable (used for initial set actions)
                        if args[2] == act.args[2]:
                            if typ == "set":
                                dct[at_time][i] = partial(action, *args)  # replace
                            return
                    elif all(r in act.args[2] for r in args[2]):  # refs are a subset or equal
                        if typ == "set":  # Need to (partially) replace value(s)
                            values = list(act.args[3])  # copy of existing values
                            for k, r in enumerate(act.args[2]):  # go through refs
                                for _k, _r in enumerate(args[2]):
                                    if r == _r:
                                        values[k] = args[3][_k]  # replace
                            dct[at_time][i] = partial(
                                action, args[0], args[1], act.args[2], tuple(values)
                            )  # replace action
                        return  # Note: get actions do not need special actions
            dct[at_time].append(partial(action, *args))

        else:  # no action for this time yet
            dct.update({at_time: [partial(action, *args)]})

    @staticmethod
    def _num_elements(obj) -> int:
        if obj is None:
            return 0
        elif isinstance(obj, (tuple, list, np.ndarray)):
            return len(obj)
        elif isinstance(obj, str):
            return int(len(obj) > 0)
        else:
            return 1

    def _disect_at_time(self, txt: str, value: Any | None = None) -> tuple[str, str, float]:
        """Disect the @txt argument into 'at_time_type' and 'at_time_arg'.

        Args:
            txt (str): The key text after '@' and before ':'
            value (Any): the value argument. Needed to distinguish the action type

        Returns
        -------
            tuple of pre, type, arg, where
            pre is the text before '@',
            type is the type of action (get, set, step),
            arg is the time argument, or -1
        """
        pre, _, at = txt.partition("@")
        assert len(pre), f"'{txt}' is not allowed as basis for _disect_at_time"
        if value in (
            "result",
            "res",
        ):  # marking a normal variable specification as 'get' or 'step' action
            value = None
        if not len(at):  # no @time spec
            if value is None:
                return (pre, "get", self.special["stopTime"])  # report final value
            else:
                msg = f"Value required for 'set' in _disect_at_time('{txt}','{self.name}','{value}')"
                assert Case._num_elements(value), msg
                return (pre, "set", 0)  # set at startTime
        else:  # time spec provided
            try:
                arg_float = float(at)
            except Exception:
                arg_float = float("nan")
            if math.isnan(arg_float):
                if at.startswith("step"):
                    try:
                        return (pre, "step", float(at[4:]))
                    except Exception:
                        return (pre, "step", -1)  # this means 'all macro steps'
                else:
                    raise AssertionError(f"Unknown @time instruction {txt}. Case:{self.name}, value:'{value}'")
            else:
                return (pre, "set" if Case._num_elements(value) else "get", arg_float)

    def read_assertion(self, key: str, expr: Any | None = None):
        """Read an assert statement, compile as sympy expression and return the Assertion object.

        Args:
            key (str): Identification key for the assertion. Should be unique. Recommended to use numbers
            expr: A sympy expression using available variables
        """
        return

    def read_spec_item(self, key: str, value: Any | None = None):
        """Use the alias variable information (key) and the value to construct an action function,
        which is run when this variable is set/read.

        In the simplest case, the key is a cases variable name. Optionally two elements can be added:

        1. a range, denoted by `[range-spec]` : choosing elements of a multi-valued variable.
           Note: when disecting the key, the actual length of the case variable is unknown, such that checks are limited.
           Rules:

           * no '[]': addresses always the whole variable - scalar or multi-valued. rng = ''
           * '[int]': addresses a single element of a multi-valued variable. rng = 'int'
           * '[int,int, ...]': addresses several elements of a multi-valued variable. rng = 'int,int,...'
           * '[int...int]': addresses a range of elements of a multi-valued variable. rng = 'int:int', i.e. a slice

        2. a time specification, denoted by `@time-spec` : action performed at specified time.
           Rules:

           * no '@': set actions are performed initially. get actions are performed at end of simulation (record final value)
           * @float: set/get action perfomred at specified time
           * @step optional-time-spec: Not allowed for set actions.
             Get actions performed at every communication point (no time-spec),
             or at time-spec time intervals

        Note: 'Get' actions can be specified in a few ways:

           #. All case settings are automatically reported at start time and do not need to be specified.
           #. Within a 'results' section of a case (use the base case to get the same recordings for all cases).
              The results variables specification must be a list and must be explicit strings to conform to Json5.
           #. Usage of a normal variable specification as for 'set',
              but specifying the keyword 'result' or 'res' as value: 'keep the value but record the variable'.

        Args:
            key (str): the key of the spec item
            value (Any])=None: the values with respect to the item. For 'results' this is not used

        Returns
        -------
            self.act_*** actions through _add_action()
        """
        if key in ("startTime", "stopTime", "stepSize"):
            self.special.update({key: value})  # just keep these as a dictionary so far
        else:  # expect a  variable-alias : value(s) specificator
            key, at_time_type, at_time_arg = self._disect_at_time(key, value)
            if at_time_type in ("get", "step"):
                value = None
            key, cvar_info, rng = self.cases.disect_variable(key)
            key = key.strip()
            if value is not None:  # check also the number of supplied values
                if isinstance(value, (str, float, int, bool)):  # make sure that there are always lists
                    value = [value]
                _assert(
                    sum(1 for _ in rng) == Case._num_elements(value),
                    f"Variable {key}: # values {value} != # vars {rng}",
                )
            var_refs = []
            var_vals = []
            for i, r in enumerate(rng):
                var_refs.append(cvar_info["variables"][r])
                if value is not None:
                    var_vals.append(value[i])
            # print(f"CASE.read_spec, {key}@{at_time_arg}({at_time_type}):{value}[{rng}], alias={cvar_info}")
            if at_time_type in ("get", "step"):  # get actions
                for inst in cvar_info["instances"]:  # ask simulator to provide function to set variables:
                    _inst = self.cases.simulator.component_id_from_name(inst)
                    if not self.cases.simulator.allowed_action("get", _inst, tuple(var_refs), 0):
                        raise AssertionError(self.cases.simulator.message) from None
                    elif at_time_type == "get" or at_time_arg == -1:  # normal get or step without time spec
                        self._add_action(
                            "get",
                            self.cases.simulator.get_variable_value,
                            (_inst, cvar_info["type"], tuple(var_refs)),
                            (at_time_arg if at_time_arg <= 0 else at_time_arg * self.cases.timefac),
                        )
                    else:  # step actions with specified interval
                        for time in np.arange(
                            start=at_time_arg,
                            stop=self.special["stopTime"],
                            step=at_time_arg,
                        ):
                            self._add_action(
                                time,
                                self.cases.simulator.get_variable_value,
                                (_inst, cvar_info["type"], tuple(var_refs)),
                                at_time_arg * self.cases.timefac,
                            )
            else:  # set actions
                assert value is not None, f"Variable {key}: Value needed for 'set' actions."
                assert at_time_type in ("set"), f"Unknown @time type {at_time_type} for case '{self.name}'"
                if at_time_arg <= self.special["startTime"]:  # False: #?? set_initial() does so far not work??#
                    #  SimulatorInterface.default_initial(cvar_info["causality"], cvar_info["variability"]) < 3:
                    assert at_time_arg <= self.special["startTime"], f"Initial settings at time {at_time_arg}?"
                    for inst in cvar_info["instances"]:  # ask simulator to provide function to set variables:
                        _inst = self.cases.simulator.component_id_from_name(inst)
                        if not self.cases.simulator.allowed_action("set", _inst, tuple(var_refs), 0):
                            raise AssertionError(self.cases.simulator.message) from None
                        for ref, val in zip(var_refs, var_vals, strict=False):
                            self._add_action(
                                at_time_type,
                                self.cases.simulator.set_initial,
                                (_inst, cvar_info["type"], ref, val),
                                at_time_arg * self.cases.timefac,
                            )
                else:
                    for inst in cvar_info["instances"]:  # ask simulator to provide function to set variables:
                        _inst = self.cases.simulator.component_id_from_name(inst)
                        if not self.cases.simulator.allowed_action("set", _inst, tuple(var_refs), at_time_arg):
                            raise AssertionError(self.cases.simulator.message) from None
                        self._add_action(
                            at_time_type,
                            self.cases.simulator.set_variable_value,
                            (
                                _inst,
                                cvar_info["type"],
                                tuple(var_refs),
                                tuple(var_vals),
                            ),
                            at_time_arg * self.cases.timefac,
                        )

    def list_cases(self, as_name: bool = True, flat: bool = False) -> list[str] | list[Case]:
        """List this case and all sub-cases recursively, as name or case objects."""
        lst: list[str] | list[Case]
        lst = [self.name] if as_name else [self]  # type: ignore[list-item]
        for s in self.subs:
            if flat:
                lst.extend(s.list_cases(as_name, flat))
            else:
                lst.append(s.list_cases(as_name, flat))
        return lst

    def _ensure_specials(self, special: dict[str, Any]) -> dict[str, Any]:
        """Ensure that mandatory special variables are defined.
        The base case shall specify some special variables, needed by the simulator.
        These can be overridden by the hierarchy of a given case.
        The values of the base case ensure that critical values are always avalable.
        """

        def get_from_config(element: str, default: float | None = None):
            if isinstance(self.cases.simulator.sysconfig, Path):
                info = from_xml(self.cases.simulator.sysconfig, sub=None, xpath=".//{*}" + element)
                if not len(info):
                    return default
                txt = info[0].text
                if txt is None:
                    return default
                try:
                    return float(txt)
                except Exception:
                    return default

        if "startTime" not in special:
            special.update({"startTime": get_from_config("StartTime", 0.0)})
        assert "stopTime" in special, "'stopTime' should be specified as part of the 'base' specification."
        if "stepSize" not in special:
            step_size = get_from_config("BaseStepSize", None)
            if step_size is not None:
                special.update({"stepSize": step_size})
            else:
                raise CaseInitError("'stepSize' should be specified as part of the 'base' specification.") from None
        return special

    def run(self, dump: str | None = ""):
        """Set up case and run it.

        Args:
            dump (str): Optionally save the results as json file.
                None: do not save, '': use default file name, str (with or without '.js5'): save with that file name
        """

        def do_actions(_t: float, _a, _iter, time: int, record: bool = True):
            while time >= _t:  # issue the _a - actions
                if len(_a):
                    if record:
                        for a in _a:
                            self.res.add(
                                time / self.cases.timefac,
                                a.args[0],
                                a.args[1],
                                a.args[2],
                                a(),
                            )
                    else:  # do not record
                        for a in _a:
                            a()
                    try:
                        _t, _a = next(_iter)
                    except StopIteration:
                        _t, _a = 10 * tstop, []
            return (_t, _a)

        # Note: final actions are included as _get at stopTime
        tstart: int = int(self.special["startTime"] * self.cases.timefac)
        time = tstart
        tstop: int = int(self.special["stopTime"] * self.cases.timefac)
        tstep: int = int(self.special["stepSize"] * self.cases.timefac)

        set_iter = self.act_set.items().__iter__()  # iterator over set actions => time, action_list
        try:
            t_set, a_set = next(set_iter)
        except StopIteration:
            t_set, a_set = (float("inf"), [])  # satisfy linter
        get_iter = self.act_get.items().__iter__()  # iterator over get actions => time, action_list
        act_step = None
        self.add_results_object(Results(self))

        while True:
            try:
                t_get, a_get = next(get_iter)
            except StopIteration:
                t_get, a_get = (tstop + 1, [])
            if t_get < 0:  # negative time indicates 'always'
                act_step = a_get
            else:
                break

        for a in a_set:  # since there is no hook to get initial values we report it this way
            self.res.add(tstart, *a.args)

        while True:  # main simulation loop
            t_set, a_set = do_actions(t_set, a_set, set_iter, time, record=False)

            time += tstep
            if time > tstop:
                break
            self.cases.simulator.simulator.simulate_until(time)
            t_get, a_get = do_actions(t_get, a_get, get_iter, time)  # issue the current get actions

            if act_step is not None:  # there are step-always actions
                for a in act_step:
                    self.res.add(time / self.cases.timefac, a.args[0], a.args[1], a.args[2], a())

        self.cases.simulator.reset()
        if dump is not None:
            self.res.save(dump)

    @staticmethod
    def _actions_copy(actions: dict) -> dict:
        """Copy the dict of actions to a new dict,
        which can be changed without changing the original dict.
        Note: deepcopy cannot be used here since actions contain pointer objects.
        """
        res = {}
        for t, t_actions in actions.items():
            action_list = []
            for action in t_actions:
                action_list.append(partial(action.func, *action.args))
            res.update({t: action_list})
        return res

    @staticmethod
    def str_act(action: Callable):
        """Prepare a human readable view of the action."""
        txt = f"{action.func.__name__}(inst={action.args[0]}, type={action.args[1]}, ref={action.args[2]}"  # type: ignore
        if len(action.args) > 3:  # type: ignore
            txt += f", val={action.args[3]}"  # type: ignore
        return txt


class Cases:
    """Global book-keeping of all cases defined for a system model.

    * Ensure uniqueness of case names
    * Access to system model information: system model, component models and instantiated component models information
    * Definition of variable aliases (used throughout the cases)
    * Definition of cases and their relation (case hierarchy)

    Args:
        spec (Path): file name for cases specification
        simulator (SimulatorInterface)=None: Optional (pre-instantiated) SimulatorInterface object.
           If that is None, the spec shall contain a modelFile to be used to instantiate the simulator.
    """

    __slots__ = (
        "file",
        "js",
        "spec",
        "simulator",
        "timefac",
        "variables",
        "base",
        "results",
        "_comp_refs_to_case_var_cache",
        "results_print_type",
    )

    def __init__(self, spec: str | Path, simulator: SimulatorInterface | None = None):
        self.file = Path(spec)  # everything relative to the folder of this file!
        assert self.file.exists(), f"Cases spec file {spec} not found"
        self.js = Json5(spec)
        log_level = CosimLogLevel[self.js.jspath("$.header.logLevel") or "FATAL"]
        if simulator is None:
            modelfile = self.js.jspath("$.header.modelFile", str) or "OspSystemStructure.xml"
            path = self.file.parent / modelfile
            assert path.exists(), f"OSP system structure file {path} not found"
            try:
                self.simulator = SimulatorInterface(
                    system=path,
                    name=self.js.jspath("$.header.name", str) or "",
                    description=self.js.jspath("$.header.description", str) or "",
                    log_level=log_level,
                )
            except Exception as err:
                raise AssertionError(f"'modelFile' needed from spec: {err}") from err
        else:
            self.simulator = simulator  # SimulatorInterface( simulator = simulator)
            log_output_level(log_level)

        self.timefac = self._get_time_unit() * 1e9  # internally OSP uses pico-seconds as integer!
        # read the 'variables' section and generate dict { alias : { (instances), (variables)}}:
        self.variables = self.get_case_variables()
        self._comp_refs_to_case_var_cache: dict = (
            dict()
        )  # cache of results indices translations used by comp_refs_to_case_var()
        self.read_cases()

    def get_case_variables(self) -> dict[str, dict]:
        """Read the 'variables' main key, which defines self.variables (case variables) as a dictionary.

        { c_var_name : {'model':model ID,
                        'instances': tuple of instance names,
                        'variables': tuple of ValueReference,
                        'type':CosimVariableType,
                        'causality':CosimVariableCausality,
                        'variability': CosimVariableVariability}.

        Optionally a description of the alias variable may be provided (and added to the dictionary).
        """
        variables = {}
        for k, v in self.js.jspath("$.header.variables", dict, True).items():
            if not isinstance(v, list):
                raise CaseInitError(f"List of 'component(s)' and 'variable(s)' expected. Found {v}") from None
<<<<<<< HEAD
            assert len(v) in (2, 3), f"Variable spec should be: instance(s), variables[, description]. Found {v}."
            assert isinstance(v[0], (str | tuple)), f"First argument of variable spec: Component(s)! Found {v[0]}"
            assert isinstance(v[0], str), f"String expected as model name. Found {v[0]}"
            model, comp = self.simulator.match_components(v[0])
            assert len(comp) > 0, f"No component model instances '{v[0]}' found for alias variable '{k}'"
            assert isinstance(v[1], str), f"Second argument of variable sped: Variable name(s)! Found {v[1]}"
            _vars = self.simulator.match_variables(
                comp[0], v[1]
            )  # tuple of matching var refs
=======
            _assert(
                len(v) in (2, 3),
                f"Variable spec should be: instance(s), variables[, description]. Found {v}.",
            )
            _assert(
                isinstance(v[0], (str | tuple)),
                f"Component name(s) expected as first argument of variable spec. Found {v[0]}",
            )
            assert isinstance(v[0], str), f"String expected as model name. Found {v[0]}"
            model, comp = self.simulator.match_components(v[0])
            _assert(
                len(comp) > 0,
                f"No component model instances '{v[0]}' found for alias variable '{k}'",
            )
            assert isinstance(v[1], str), f"Variable name(s) expected as second argument in variable spec. Found {v[1]}"
            _vars = self.simulator.match_variables(comp[0], v[1])  # tuple of matching var refs
>>>>>>> ad072ef2
            var: dict = {
                "model": model,
                "instances": comp,
                "variables": _vars,  # variables from same model!
            }
            assert len(var["variables"]) > 0, f"No matching variables found for alias {k}:{v}, component '{comp}'"
            if len(v) > 2:
                var.update({"description": v[2]})
            # We add also the more detailed variable info from the simulator (the FMU)
            # The type, causality and variability shall be equal for all variables.
            # The 'reference' element is the same as 'variables'.
            # next( iter( ...)) is used to get the first dict value
            var0 = next(iter(self.simulator.get_variables(model, _vars[0]).values()))  # prototype
            for i in range(1, len(var["variables"])):
                var_i = next(iter(self.simulator.get_variables(model, _vars[i]).values()))
                for test in ["type", "causality", "variability"]:
                    _assert(
                        var_i[test] == var0[test],
                        f"Variable with ref {var['variables'][i]} not same {test} as {var0} in model {model}",
                    )
            var.update(
                {
                    "type": var0["type"],
                    "causality": var0["causality"],
                    "variability": var0["variability"],
                }
            )
            variables.update({k: var})
        return variables

    #     def get_alias_from_spec(self, modelname: str, instance: str, ref: Union[int, str]) -> str:
    #         """Get a variable alias from its detailed specification (modelname, instance, ref)."""
    #         for alias, var in self.variables.items():
    #             print("GET_ALIAS", alias, var)
    #             if var["model"].get("modelName") == modelname:
    #                 if instance in var["instances"]:
    #                     for v in var["variables"]:
    #                         if v.get("valueReference", "-1") == str(ref) or v.get("name", "") == ref:
    #                             return alias
    #
    def _get_time_unit(self) -> float:
        """Find system time unit from the spec and return as seconds.
        If the entry is not found, 1 second is assumed.
        """
        # _unit =
        unit = self.js.jspath("$.header.timeUnit", str) or "second"
        if unit.lower().startswith("sec"):
            return 1.0
        if unit.lower().startswith("min"):
            return 60.0
        if unit.lower().startswith("h"):
            return 60 * 60.0
        if unit.lower().startswith("d"):
            return 24 * 60 * 60.0
        if unit.lower().startswith("y"):
            return 365 * 24 * 60 * 60.0
        if unit.lower() == "ms" or unit.lower().startswith("milli"):
            return 1.0 / 1000
        if unit.lower() == "us" or unit.lower().startswith("micro"):
            return 1.0 / 1000000
        return 1.0

    def read_cases(self):
        """Instantiate all cases defined in the spec.
        'base' is defined firsts, since the others build on these
        Return the base case object.
        The others are linked as sub-cases in their parent cases.
        The 'header' is treated elsewhere.
        """
        if self.js.jspath("$.base", dict) is not None and self.js.jspath("$.base.spec", dict) is not None:
            # we need to peek into the base case where startTime and stopTime should be defined
            special: dict[str, float] = {
                "startTime": self.js.jspath("$.base.spec.startTime", float) or 0.0,
                "stopTime": self.js.jspath("$.base.spec.stopTime", float, True),
            }
            # all case definitions are top-level objects in self.spec. 'base' is mandatory
            self.base = Case(self, "base", spec=self.js.jspath("$.base", dict, True), special=special)
            for k in self.js.js_py:
                if k not in ("header", "base"):
                    _ = Case(self, k, spec=self.js.jspath(f"$.{k}", dict, True))
        else:
            raise CaseInitError(
                f"Mandatory main section 'base' is needed. Found {list(self.js.js_py.keys())}"
            ) from None

    def case_by_name(self, name: str) -> Case | None:
        """Find the case 'name' amoung all defined cases. Return None if not found.

        Args:
            name (str): the case name to find
        Returns:
            The case object or None
        """
        if name == "header":
            raise ValueError("The name 'header' is reserved and not allowed as case name") from None
        elif name == "base":
            return self.base
        else:
            found = self.base.case_by_name(name)
            if found is not None:
                return found
        return None

    def case_var_by_ref(self, comp: int | str, ref: int | tuple[int, ...]) -> tuple[str, tuple]:
        """Get the case variable name related to the component model `comp` and the reference `ref`
        Returns a tuple of case variable name and an index (if composit variable).
        """
        component = self.simulator.component_name_from_id(comp) if isinstance(comp, int) else comp
        refs = (ref,) if isinstance(ref, int) else ref

        for var, info in self.variables.items():
            if component in info["instances"] and all(r in info["variables"] for r in refs):
                if len(refs) == len(info["variables"]):  # the whole variable is addressed
                    return (var, ())
                else:
                    return (var, tuple([info["variables"].index(r) for r in refs]))
        return ("", ())

    def disect_variable(self, key: str, err_level: int = 2) -> tuple[str, dict, list | range]:
        """Extract the variable name, definition and explicit variable range, if relevant
        (multi-valued variables, where only some elements are addressed).
        ToDo: handle multi-dimensional arrays (tables, ...).

        Args:
            key (str): The key as provided in case spec(, with [range] if provided).

        Returns
        -------
            1. The variable name as defined in the 'variables' section of the spec
            2. The variable definition, which the name refers to
            3. An iterator over indices of the variable, i.e. the range
        """

        def handle_error(msg: str, err: Exception | None, level: int):
            if level > 0:
                if level == 1:
                    print(msg)
                else:
                    raise AssertionError(msg) from err
            return ("", None, range(0, 0))

        pre, _, r = key.partition("[")
        try:
            cvar_info = self.variables[pre]
        except KeyError as err:
            handle_error(
                f"Variable {pre} was not found in list of defined case variables",
                err,
                err_level,
            )

        cvar_len = len(cvar_info["variables"])  # len of the tuple of refs
        if len(r):  # range among several variables
            r = r.rstrip("]").strip()  # string version of a non-trivial range
            parts_comma = r.split(",")
            rng: range | list[int] = []
            for i, p in enumerate(parts_comma):
                parts_ellipses = p.split("..")
                if len(parts_ellipses) == 1:  # no ellipses. Should be an index
                    try:
                        idx = int(p)
                    except ValueError as err:
                        return handle_error(
                            f"Unhandled index {p}[{i}] for variable {pre}",
                            err,
                            err_level,
                        )
                    if not 0 <= idx < cvar_len:
                        return handle_error(
                            f"Index {idx} of variable {pre} out of range",
                            None,
                            err_level,
                        )
                    if not isinstance(rng, list):
                        return handle_error(
                            f"A list was expected as range here. Found {rng}",
                            None,
                            err_level,
                        )
                    rng.append(idx)
                else:
                    _assert(
                        len(parts_ellipses) == 2,
                        f"RangeError: Exactly two indices expected in {p} of {pre}",
                    )
                    parts_ellipses[1] = parts_ellipses[1].lstrip(".")  # facilitates the option to use '...' or '..'
                    try:
                        if len(parts_ellipses[0]) == 0:
                            idx0 = 0
                        else:
                            idx0 = int(parts_ellipses[0])
                        assert 0 <= idx0 <= cvar_len, f"Index {idx0} of variable {pre} out of range"
                        if len(parts_ellipses[1]) == 0:
                            idx1 = cvar_len
                        else:
                            idx1 = int(parts_ellipses[1])
                        assert idx0 <= idx1 <= cvar_len, f"Index {idx1} of variable {pre} out of range"
                    except ValueError as err:
                        return handle_error(
                            "Unhandled ellipses '{parts_comma}' for variable {pre}",
                            err,
                            err_level,
                        )
                    rng = range(idx0, idx1)
        else:  # no expicit range
            if cvar_len == 1:  # scalar variable
                rng = [0]
            else:  # all elements
                rng = range(cvar_len)
        return (pre, cvar_info, rng)

    def info(self, case: Case | None = None, level: int = 0) -> str:
        """Show main infromation and the cases structure as string."""
        txt = ""
        if case is None:
            case = self.base
            txt += "Cases "
            txt += f"{self.js.jspath('$.header.name',str) or 'noName'}. "
            txt += f"{(self.js.jspath('$.header.description', str) or '')}\n"
            modelfile = self.js.jspath("$.header.modelFile", str)
            if modelfile is not None:
                txt += f"System spec '{modelfile}'.\n"
            assert isinstance(case, Case), "At this point a Case object is expected as variable 'case'"
            txt += self.info(case=case, level=level)
        elif isinstance(case, Case):
            txt += "  " * level + case.name + "\n"
            for c in case.subs:
                txt += self.info(case=c, level=level + 1)
        else:
            raise ValueError(f"The argument 'case' shall be a Case object or None. Type {type(case)} found.")
        return txt

    def comp_refs_to_case_var(self, comp: int, refs: tuple[int, ...]):
        """Get the translation of the component id `comp` + references `refs`
        to the variable names used in the cases file.
        To speed up the process the cache dict _comp_refs_to_case_var_cache is used.
        """
        try:
            component, var = self._comp_refs_to_case_var_cache[comp][refs]
        except Exception:
            component = self.simulator.component_name_from_id(comp)
            var, rng = self.case_var_by_ref(component, refs)
            if len(rng):  # elements of a composit variable
                var += f"{list(rng)}"
            if comp not in self._comp_refs_to_case_var_cache:
                self._comp_refs_to_case_var_cache.update({comp: {}})
            self._comp_refs_to_case_var_cache[comp].update({refs: (component, var)})
        return component, var

    def run_case(self, name: str | Case, dump: str | None = "", run_subs: bool = False):
        """Initiate case run. If done from here, the case name can be chosen.
        If run_subs = True, also the sub-cases are run.
        """
        if isinstance(name, str):
            c = self.case_by_name(name)
            assert isinstance(c, Case), f"Case {name} not found"
        elif isinstance(name, Case):
            c = name
        else:
            raise ValueError(f"Invalid argument name:{name}") from None

        c.run(dump)
        for _c in c.subs:
            self.run_case(_c, dump)


class Results:
    """Manage the results of a case.

    * Collect results when a case is run
    * Save case results as Json5 file
    * Read results from file and work with them

    Args:
        case (Case,str,Path)=None: The case object, the results relate to.
            When instantiating from Case (for collecting data) this shall be explicitly provided.
            When instantiating from stored results, this should refer to the cases definition,
            or the default file name <cases-name>.cases is expected.
        file (Path,str)=None: The file where results are saved (as Json5).
            When instantiating from stored results (for working with data) this shall be explicitly provided.
            When instantiating from Case, this file name will be used for storing results.
            If "" default file name is used, if None, results are not stored.
    """

    def __init__(self, case: Case | str | Path | None = None, file: str | Path | None = None):
        self.file: Path | None  # None denotes that results are not automatically saved
        if (case is None or isinstance(case, (str, Path))) and file is not None:
            self._init_from_existing(file)  # instantiating from existing results file (work with data)
        elif isinstance(case, Case):  # instantiating from cases file (for data collection)
            self._init_new(case)
        else:
            raise ValueError(f"Inconsistent init arguments case:{case}, file:{file}")

    def _init_from_existing(self, file: str | Path):
        self.file = Path(file)
        assert self.file.exists(), f"File {file} is expected to exist."
        self.res = Json5(self.file)
        case = Path(self.file.parent / (self.res.jspath("$.header.cases", str, True) + ".cases"))
        try:
            cases = Cases(Path(case))
        except ValueError:
            raise CaseInitError(f"Cases {Path(case)} instantiation error") from ValueError
        self.case: Case | None = cases.case_by_name(name=self.res.jspath(path="$.header.case", typ=str, errorMsg=True))
        assert isinstance(self.case, Case), f"Case {self.res.jspath( '$.header.case', str, True)} not found"
        assert isinstance(self.case.cases, Cases), "Cases object not defined"
        self._header_transform(False)
        self.case.add_results_object(self)  # make Results object known to self.case

    def _init_new(self, case: Case, file: str | Path | None = ""):
        assert isinstance(case, Case), f"Case object expected as 'case' in Results. Found {type(case)}"
        self.case = case
        if file is not None:  # use that for storing results data as Json5
            if file == "":  # use default file name (can be changed through self.save():
                self.file = self.case.cases.file.parent / (self.case.name + ".js5")
            else:
                self.file = Path(file)
        else:  # do not store data
            self.file = None
        self.res = Json5(str(self._header_make()))  # instantiate the results object
        self._header_transform(tostring=False)

    def _header_make(self) -> dict[str, dict[str, Any]]:
        """Make a standard header for the results of 'case' as dict.
        This function is used as starting point when a new results file is created.
        """
        assert self.case is not None, "Case object not defined"
        assert self.file is not None, "File name not defined"
        _ = self.case.cases.js.jspath("$.header.name", str, True)
        results: dict[str, dict[str, Any]] = {
            "header": {
                "case": self.case.name,
                "dateTime": datetime.today().isoformat(),
                "cases": self.case.cases.js.jspath("$.header.name", str, True),
                "file": relative_path(Path(self.case.cases.file), self.file),
                "casesDate": datetime.fromtimestamp(os.path.getmtime(self.case.cases.file)).isoformat(),
                "timeUnit": self.case.cases.js.jspath("$.header.timeUnit", str) or "sec",
                "timeFactor": self.case.cases.timefac,
            }
        }
        return results

    def _header_transform(self, tostring: bool = True):
        """Transform the header back- and forth between python types and string.
        tostring=True is used when saving to file and =False is used when reading from file.
        """
        assert isinstance(self.file, Path), f"Need a proper file at this point. Found {self.file}"
        res = self.res
        if tostring:
            res.update(
                "$.header.dateTime",
                res.jspath("$.header.dateTime", datetime, True).isoformat(),
            )
            res.update(
                "$.header.casesDate",
                res.jspath("$.header.casesDate", datetime, True).isoformat(),
            )
            res.update(
                "$.header.file",
                relative_path(res.jspath("$.header.file", Path, True), self.file),
            )
        else:
            res.update(
                "$.header.dateTime",
                datetime.fromisoformat(res.jspath("$.header.dateTime", str, True)),
            )
            res.update(
                "$.header.casesDate",
                datetime.fromisoformat(res.jspath("$.header.casesDate", str, True)),
            )
            res.update(
                "$.header.file",
                get_path(res.jspath("$.header.file", str, True), self.file.parent),
            )

    def add(self, time: float, comp: int, typ: int, refs: int | list[int], values: tuple):
        """Add the results of a get action to the results dict for the case.

        Args:
            time (float): the time of the results
            component (int): The index of the component
            typ (int): The data type of the variable as enumeration int
            ref (list): The variable reference(s) linked to this variable definition
            values (tuple): the values of the variable
        """
        if isinstance(refs, int):
            refs = [refs]
            values = (values,)
        compname, varname = self.case.cases.comp_refs_to_case_var(comp, tuple(refs))  # type: ignore [union-attr]
        # print(f"ADD@{time}: {compname}, {varname} = {values}")
        if len(values) == 1:
            self.res.update("$[" + str(time) + "]" + compname, {varname: values[0]})
        else:
            self.res.update("$[" + str(time) + "]" + compname, {varname: values})

    def save(self, jsfile: str | Path = ""):
        """Dump the results dict to a json5 file.

        Args:
            jsfile (str|Path): Optional possibility to change the default name (self.case.name.js5) to use for dump.
        """
        if self.file is None:
            return
        if jsfile == "":
            jsfile = self.file
        else:  # a new file name is provided
            if isinstance(jsfile, str):
                if not jsfile.endswith(".js5"):
                    jsfile += ".js5"
            jsfile = Path(self.case.cases.file.parent / jsfile)  # type: ignore [union-attr]
            self.file = jsfile  # remember the new file name
        self._header_transform(tostring=True)
        self.res.write(jsfile)

    def inspect(self, component: str | None = None, variable: str | None = None):
        """Inspect the results and return a dictionary on which data are found.

        Args:
            component (str): Possibility to inspect only data with respect to a given component
            variable (str): Possibility to inspect only data with respect to a given variable

        Retruns:
            A dictionary {<component.variable> : {'len':#data points, 'range':[tMin, tMax], 'info':info-dict}
            The info-dict is and element of Cases.variables. See Cases.get_case_variables() for definition.
        """
        cont: dict = {}
        assert isinstance(self.case, Case)
        assert isinstance(self.case.cases, Cases)
        for _time, components in self.res.js_py.items():
            if _time != "header":
                time = float(_time)
                for c, variables in components.items():
                    if component is None or c == component:
                        for v, _ in variables.items():
                            if variable is None or variable == v:
                                ident = c + "." + v
                                if ident in cont:  # already registered
                                    cont[ident]["range"][1] = time  # update upper bound
                                    cont[ident]["len"] += 1  # update length
                                else:  # new entry
                                    v_name, v_info, v_range = self.case.cases.disect_variable(v, err_level=0)
                                    assert len(v_name), f"Variable {v} not found in cases spec {self.case.cases.file}"
                                    cont.update(
                                        {
                                            ident: {
                                                "len": 1,
                                                "range": [time, time],
                                                "info": v_info,
                                            }
                                        }
                                    )
        return cont

    def time_series(self, variable: str):
        """Extract the provided alias variables and make them available as two lists 'times' and 'values'
        of equal length.

        Args:
            variable (str): variable identificator as str.
               A variable identificator is the jspath expression after the time, i.e. <component>.<variable>[<element>]
               For example 'bb.v[2]' identifies the z-velocity of the component 'bb'

        Returns
        -------
            tuple of two lists (times, values)
        """
        if not len(self.res.js_py) or self.case is None:
            return
        times: list = []
        values: list = []
        for key in self.res.js_py:
            found = self.res.jspath("$['" + str(key) + "']." + variable)
            if found is not None:
                if isinstance(found, list):
                    raise NotImplementedError("So far not implemented for multi-dimensional plots") from None
                else:
                    times.append(float(key))
                    values.append(found)
        return (times, values)

    def plot_time_series(self, variables: str | list[str], title: str = ""):
        """Extract the provided alias variables and plot the data found in the same plot.

        Args:
            variables (list[str]): list of variable identificators as str.
               A variable identificator is the jspath expression after the time, i.e. <component>.<variable>[<element>]
               For example 'bb.v[2]' identifies the z-velocity of the component 'bb'
            title (str): optional title of the plot
        """
        if not isinstance( variables, list):
            variables = [variables,]
        for var in variables:
            times, values = self.time_series(var)

            plt.plot(times, values, label=var, linewidth=3)

        if len(title):
            plt.title(title)
        plt.xlabel("Time")
        # plt.ylabel('Values')
        plt.legend()
        plt.show()<|MERGE_RESOLUTION|>--- conflicted
+++ resolved
@@ -584,7 +584,6 @@
         for k, v in self.js.jspath("$.header.variables", dict, True).items():
             if not isinstance(v, list):
                 raise CaseInitError(f"List of 'component(s)' and 'variable(s)' expected. Found {v}") from None
-<<<<<<< HEAD
             assert len(v) in (2, 3), f"Variable spec should be: instance(s), variables[, description]. Found {v}."
             assert isinstance(v[0], (str | tuple)), f"First argument of variable spec: Component(s)! Found {v[0]}"
             assert isinstance(v[0], str), f"String expected as model name. Found {v[0]}"
@@ -594,24 +593,6 @@
             _vars = self.simulator.match_variables(
                 comp[0], v[1]
             )  # tuple of matching var refs
-=======
-            _assert(
-                len(v) in (2, 3),
-                f"Variable spec should be: instance(s), variables[, description]. Found {v}.",
-            )
-            _assert(
-                isinstance(v[0], (str | tuple)),
-                f"Component name(s) expected as first argument of variable spec. Found {v[0]}",
-            )
-            assert isinstance(v[0], str), f"String expected as model name. Found {v[0]}"
-            model, comp = self.simulator.match_components(v[0])
-            _assert(
-                len(comp) > 0,
-                f"No component model instances '{v[0]}' found for alias variable '{k}'",
-            )
-            assert isinstance(v[1], str), f"Variable name(s) expected as second argument in variable spec. Found {v[1]}"
-            _vars = self.simulator.match_variables(comp[0], v[1])  # tuple of matching var refs
->>>>>>> ad072ef2
             var: dict = {
                 "model": model,
                 "instances": comp,
